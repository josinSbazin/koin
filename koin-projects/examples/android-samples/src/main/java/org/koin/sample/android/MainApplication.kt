--- conflicted
+++ resolved
@@ -16,13 +16,8 @@
         startKoin {
             androidLogger(Level.DEBUG)
             androidContext(this@MainApplication)
-<<<<<<< HEAD
             androidFileProperties(this@MainApplication)
-            modules(listOf(appModule, mvpModule, mvvmModule, scopeModule, dynamicModule))
-=======
-            androidFileProperties()
             modules(listOf(appModule, mvpModule, mvvmModule, scopeModule, dynamicModule, javaModule))
->>>>>>> 333c9ff1
         }
     }
 }