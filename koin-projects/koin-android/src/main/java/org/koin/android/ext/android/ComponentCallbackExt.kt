package org.koin.android.ext.android

import android.content.ComponentCallbacks
import org.koin.core.KoinComponent
import org.koin.core.context.GlobalContext
import org.koin.core.parameter.ParametersDefinition
import org.koin.core.qualifier.Qualifier
<<<<<<< HEAD
=======

>>>>>>> 719e776e

/**
 * Get Koin context
 */
fun ComponentCallbacks.getKoin() = when (this) {
    is KoinComponent -> this.getKoin()
    else -> GlobalContext.get().koin
}

/**
 * inject lazily given dependency for Android koincomponent
 * @param qualifier - bean qualifier / optional
 * @param scope
 * @param parameters - injection parameters
 */
inline fun <reified T : Any> ComponentCallbacks.inject(
    qualifier: Qualifier? = null,
    noinline parameters: ParametersDefinition? = null
) = lazy { get<T>(qualifier, parameters) }

/**
 * get given dependency for Android koincomponent
 * @param name - bean name
 * @param scope
 * @param parameters - injection parameters
 */
inline fun <reified T : Any> ComponentCallbacks.get(
<<<<<<< HEAD
    qualifier: Qualifier? = null,
    noinline parameters: ParametersDefinition? = null
): T = getKoin().get(qualifier, parameters)
=======
        qualifier: Qualifier? = null,
        noinline parameters: ParametersDefinition? = null
): T = getKoin().get(qualifier, parameters)

/**
 * get given dependency for Android koincomponent, from primary and secondary types
 * @param name - bean name
 * @param scope
 * @param parameters - injection parameters
 */
inline fun <reified P, reified S> ComponentCallbacks.bind(
        noinline parameters: ParametersDefinition? = null
): S = getKoin().bind<P, S>(parameters)
>>>>>>> 719e776e
<|MERGE_RESOLUTION|>--- conflicted
+++ resolved
@@ -5,10 +5,7 @@
 import org.koin.core.context.GlobalContext
 import org.koin.core.parameter.ParametersDefinition
 import org.koin.core.qualifier.Qualifier
-<<<<<<< HEAD
-=======
 
->>>>>>> 719e776e
 
 /**
  * Get Koin context
@@ -25,8 +22,8 @@
  * @param parameters - injection parameters
  */
 inline fun <reified T : Any> ComponentCallbacks.inject(
-    qualifier: Qualifier? = null,
-    noinline parameters: ParametersDefinition? = null
+        qualifier: Qualifier? = null,
+        noinline parameters: ParametersDefinition? = null
 ) = lazy { get<T>(qualifier, parameters) }
 
 /**
@@ -36,11 +33,6 @@
  * @param parameters - injection parameters
  */
 inline fun <reified T : Any> ComponentCallbacks.get(
-<<<<<<< HEAD
-    qualifier: Qualifier? = null,
-    noinline parameters: ParametersDefinition? = null
-): T = getKoin().get(qualifier, parameters)
-=======
         qualifier: Qualifier? = null,
         noinline parameters: ParametersDefinition? = null
 ): T = getKoin().get(qualifier, parameters)
@@ -53,5 +45,4 @@
  */
 inline fun <reified P, reified S> ComponentCallbacks.bind(
         noinline parameters: ParametersDefinition? = null
-): S = getKoin().bind<P, S>(parameters)
->>>>>>> 719e776e
+): S = getKoin().bind<P, S>(parameters)