/*
 * Copyright 2017-2018 the original author or authors.
 *
 * Licensed under the Apache License, Version 2.0 (the "License");
 * you may not use this file except in compliance with the License.
 * You may obtain a copy of the License at
 *
 *      http://www.apache.org/licenses/LICENSE-2.0
 *
 * Unless required by applicable law or agreed to in writing, software
 * distributed under the License is distributed on an "AS IS" BASIS,
 * WITHOUT WARRANTIES OR CONDITIONS OF ANY KIND, either express or implied.
 * See the License for the specific language governing permissions and
 * limitations under the License.
 */
package org.koin.androidx.viewmodel.dsl

import androidx.lifecycle.ViewModel
import org.koin.core.definition.BeanDefinition
import org.koin.core.definition.Definition
import org.koin.core.module.Module
import org.koin.core.qualifier.Qualifier
import org.koin.core.scope.RootScope
import org.koin.core.scope.Scope

/**
 * ViewModel DSL Extension
 * Allow to declare a ViewModel - be later inject into Activity/Fragment with dedicated injector
 *
 * @author Arnaud Giuliani
 *
 * @param qualifier - definition qualifier
 * @param useState - whether this view model wants a SavedStateHandle definition parameter
 * @param override - allow definition override
 */
inline fun <reified T : ViewModel> Module.viewModel(
        qualifier: Qualifier? = null,
        override: Boolean = false,
<<<<<<< HEAD
        noinline definition: Definition<RootScope, T>
): BeanDefinition<RootScope, T> {
=======
        useState: Boolean = false,
        noinline definition: Definition<T>
): BeanDefinition<T> {
>>>>>>> 333c9ff1
    val beanDefinition = factory(qualifier, override, definition)
    beanDefinition.setIsViewModel()
    if(useState) {
        beanDefinition.setIsStateViewModel()
    }
    return beanDefinition
}

const val ATTRIBUTE_VIEW_MODEL = "isViewModel"
const val ATTRIBUTE_VIEW_MODEL_SAVED_STATE = "isSavedStateViewModel"

fun <S: Scope> BeanDefinition<S, *>.setIsViewModel() {
    properties[ATTRIBUTE_VIEW_MODEL] = true
}

fun <S: Scope> BeanDefinition<S, *>.isViewModel(): Boolean {
    return properties.getOrNull(ATTRIBUTE_VIEW_MODEL) ?: false
}

/**
 * StateViewModel DSL Extension
 * Allow to declare a stateful ViewModel - will have a SavedStateHandle passed in constructor
 *
 * @author Marek Kedzierski
 */
fun BeanDefinition<*>.setIsStateViewModel() {
    properties[ATTRIBUTE_VIEW_MODEL_SAVED_STATE] = true
}

fun BeanDefinition<*>.isStateViewModel(): Boolean {
    return properties.getOrNull(ATTRIBUTE_VIEW_MODEL_SAVED_STATE) ?: false
}<|MERGE_RESOLUTION|>--- conflicted
+++ resolved
@@ -36,14 +36,9 @@
 inline fun <reified T : ViewModel> Module.viewModel(
         qualifier: Qualifier? = null,
         override: Boolean = false,
-<<<<<<< HEAD
+        useState: Boolean = false,
         noinline definition: Definition<RootScope, T>
 ): BeanDefinition<RootScope, T> {
-=======
-        useState: Boolean = false,
-        noinline definition: Definition<T>
-): BeanDefinition<T> {
->>>>>>> 333c9ff1
     val beanDefinition = factory(qualifier, override, definition)
     beanDefinition.setIsViewModel()
     if(useState) {
@@ -69,10 +64,10 @@
  *
  * @author Marek Kedzierski
  */
-fun BeanDefinition<*>.setIsStateViewModel() {
+fun BeanDefinition<*, *>.setIsStateViewModel() {
     properties[ATTRIBUTE_VIEW_MODEL_SAVED_STATE] = true
 }
 
-fun BeanDefinition<*>.isStateViewModel(): Boolean {
+fun BeanDefinition<*, *>.isStateViewModel(): Boolean {
     return properties.getOrNull(ATTRIBUTE_VIEW_MODEL_SAVED_STATE) ?: false
 }