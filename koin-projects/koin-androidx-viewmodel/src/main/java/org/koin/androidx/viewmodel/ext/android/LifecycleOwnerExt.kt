/*
 * Copyright 2017-2018 the original author or authors.
 *
 * Licensed under the Apache License, Version 2.0 (the "License");
 * you may not use this file except in compliance with the License.
 * You may obtain a copy of the License at
 *
 *      http://www.apache.org/licenses/LICENSE-2.0
 *
 * Unless required by applicable law or agreed to in writing, software
 * distributed under the License is distributed on an "AS IS" BASIS,
 * WITHOUT WARRANTIES OR CONDITIONS OF ANY KIND, either express or implied.
 * See the License for the specific language governing permissions and
 * limitations under the License.
 */
package org.koin.androidx.viewmodel.ext.android

import android.content.ComponentCallbacks
import androidx.lifecycle.LifecycleOwner
import androidx.lifecycle.ViewModel
import org.koin.android.ext.android.getKoin
import org.koin.androidx.viewmodel.ViewModelParameters
import org.koin.androidx.viewmodel.getViewModel
import org.koin.core.parameter.ParametersDefinition
import org.koin.core.qualifier.Qualifier
import kotlin.reflect.KClass

/**
 * Lazy getByClass a viewModel instance
 *
 * @param qualifier - Koin BeanDefinition qualifier (if have several ViewModel beanDefinition of the same type)
 * @param scope - used scope Instance
 * @param parameters - parameters to pass to the BeanDefinition
 */
inline fun <reified T : ViewModel> LifecycleOwner.viewModel(
    qualifier: Qualifier? = null,
    noinline parameters: ParametersDefinition? = null
): Lazy<T> = lazy { getViewModel<T>(qualifier, parameters) }

<<<<<<< HEAD
fun LifecycleOwner.getKoin() = when (this) {
    is KoinComponent -> this.getKoin()
    is ComponentCallbacks -> (this as ComponentCallbacks).getKoin()
    else -> GlobalContext.get().koin
}
=======

private fun LifecycleOwner.getKoin() = (this as ComponentCallbacks).getKoin()
>>>>>>> 719e776e

/**
 * Get a viewModel instance
 *
 * @param qualifier - Koin BeanDefinition qualifier (if have several ViewModel beanDefinition of the same type)
 * @param parameters - parameters to pass to the BeanDefinition
 */
inline fun <reified T : ViewModel> LifecycleOwner.getViewModel(
    qualifier: Qualifier? = null,
    noinline parameters: ParametersDefinition? = null
): T {
    return (this as ComponentCallbacks).getKoin().getViewModel(
            ViewModelParameters(
                    T::class,
                    this@getViewModel,
                    qualifier,
                    parameters = parameters
            )
    )
}

/**
 * Lazy getByClass a viewModel instance
 *
 * @param clazz - Class of the BeanDefinition to retrieve
 * @param qualifier - Koin BeanDefinition qualifier (if have several ViewModel beanDefinition of the same type)
 * @param scope - used scope Instance
 * @param parameters - parameters to pass to the BeanDefinition
 */
fun <T : ViewModel> LifecycleOwner.getViewModel(
    clazz: KClass<T>,
    qualifier: Qualifier? = null,
    parameters: ParametersDefinition? = null
): T {
    val koin = getKoin()
    return koin.getViewModel(
            ViewModelParameters(
                    clazz,
                    this@getViewModel,
                    qualifier,
                    parameters = parameters
            )
    )
}
<|MERGE_RESOLUTION|>--- conflicted
+++ resolved
@@ -33,20 +33,12 @@
  * @param parameters - parameters to pass to the BeanDefinition
  */
 inline fun <reified T : ViewModel> LifecycleOwner.viewModel(
-    qualifier: Qualifier? = null,
-    noinline parameters: ParametersDefinition? = null
+        qualifier: Qualifier? = null,
+        noinline parameters: ParametersDefinition? = null
 ): Lazy<T> = lazy { getViewModel<T>(qualifier, parameters) }
 
-<<<<<<< HEAD
-fun LifecycleOwner.getKoin() = when (this) {
-    is KoinComponent -> this.getKoin()
-    is ComponentCallbacks -> (this as ComponentCallbacks).getKoin()
-    else -> GlobalContext.get().koin
-}
-=======
 
 private fun LifecycleOwner.getKoin() = (this as ComponentCallbacks).getKoin()
->>>>>>> 719e776e
 
 /**
  * Get a viewModel instance
@@ -55,8 +47,8 @@
  * @param parameters - parameters to pass to the BeanDefinition
  */
 inline fun <reified T : ViewModel> LifecycleOwner.getViewModel(
-    qualifier: Qualifier? = null,
-    noinline parameters: ParametersDefinition? = null
+        qualifier: Qualifier? = null,
+        noinline parameters: ParametersDefinition? = null
 ): T {
     return (this as ComponentCallbacks).getKoin().getViewModel(
             ViewModelParameters(
@@ -68,6 +60,7 @@
     )
 }
 
+
 /**
  * Lazy getByClass a viewModel instance
  *
@@ -77,9 +70,9 @@
  * @param parameters - parameters to pass to the BeanDefinition
  */
 fun <T : ViewModel> LifecycleOwner.getViewModel(
-    clazz: KClass<T>,
-    qualifier: Qualifier? = null,
-    parameters: ParametersDefinition? = null
+        clazz: KClass<T>,
+        qualifier: Qualifier? = null,
+        parameters: ParametersDefinition? = null
 ): T {
     val koin = getKoin()
     return koin.getViewModel(
@@ -91,3 +84,4 @@
             )
     )
 }
+
