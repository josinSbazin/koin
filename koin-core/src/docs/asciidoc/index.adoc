--- conflicted
+++ resolved
@@ -3,7 +3,6 @@
 :source-highlighter: prettify
 :numbered:
 
-<<<<<<< HEAD
 = Koin-Core Project Manual
 Arnaud Giuliani <arnaud.g@insert-koin.io>
 2017-09-11
@@ -11,13 +10,9 @@
 :example-caption!:
 ifndef::imagesdir[:imagesdir: images]
 ifndef::sourcedir[:sourcedir: ../kotlin]
-=======
-= Example Manual
->>>>>>> aeb69028
 
 This is a Koin-Core project manual.
 
-<<<<<<< HEAD
 include::what-is-koin.adoc[]
 include::dsl.adoc[]
 include::modules.adoc[]
@@ -25,35 +20,4 @@
 include::logging.adoc[]
 include::properties.adoc[]
 include::koin-component.adoc[]
-include::injection-parameters.adoc[]
-=======
-== Introduction
-
-This project does something.
-We just haven't decided what that is yet.
-
-=== Source Code
-
-`test` keyword
-
-.main.kt
-[source,kotlin]
-----
-class MyApplication : Application() {
-  override fun onCreate(){
-    super.onCreate()
-    // start Koin!
-    startKoin(this, listOf(myModule))
-  }
-}
-----
-
-This page was built by the following command:
-
- $ ./gradlew asciidoctor
-
-=== Images
-
-[.thumb]
-image::sunset.jpg[scaledwidth=75%]
->>>>>>> aeb69028
+include::injection-parameters.adoc[]