--- conflicted
+++ resolved
@@ -24,7 +24,7 @@
 ## Actual Version
 
 ```gradle
-koin_version = '1.0.0-beta-9'
+koin_version = '1.0.0-RC-1'
 ```
 
 ## Gradle 
@@ -47,83 +47,12 @@
 #### Core features
 
 ```gradle
-<<<<<<< HEAD
-compile "org.koin:koin-android:$koin_version"
-```
-
-### Declaring our first dependencies
-
-Let's create a Repository to provide some data (`giveHello()`):
-
-```kotlin
-interface Repository {
-    fun giveHello(): String
-}
-
-class MyRepository() : Repository {
-    override fun giveHello() = "Hello Koin"
-}
-```
-
-A Presenter class, for consuming this data:
-
-```kotlin
-// Use Repository - injected by constructor by Koin
-class MyPresenter(val repository : Repository){
-    fun sayHello() = repository.giveHello()
-}
-```
-
-Use the `applicationContext` function to **declare a module**. Let's write our dependencies via **constructor injection**:
-
-```kotlin
-// Koin module
-val myModule : Module = applicationContext {
-    factory { MyPresenter(get()) } // get() will resolve Repository instance
-    bean { MyRepository() as Repository }
-}
-```
-
-By using the *factory* definition for our presenter, we will obtain a new instance each time we ask about the `MyPresenter` class.
-
-### Start Koin
-
-Now that we have a module, let's start it with Koin. Open your application class, or make one (don't forget to declare it in your manifest.xml). Just call the `startKoin()` function:
-
-```kotlin
-class MyApplication : Application(){
-    override fun onCreate() {
-        super.onCreate()
-        // Start Koin
-        startKoin(this, listOf(myModule))
-    }
-}
-```
-
-### Injecting dependencies
-
-The `MyPresenter` component will be created with `Repository` instance. To get it from our Activity, let's inject it with the `by inject()` delegate injector (we can't directly create Activitiy instances from Koin): 
-
-```kotlin
-class MyActivity : AppCompatActivity(){
-
-    // Inject MyPresenter
-    val presenter : MyPresenter by inject()
-
-    override fun onCreate() {
-        super.onCreate()
-        // Let's use our presenter
-        Log.i("MyActivity","presenter : ${presenter.sayHello()}")
-    }
-}
-=======
 // Koin for Kotlin
 implementation "org.koin:koin-core:$koin_version"
 // Koin for Unit tests
 testImplementation "org.koin:koin-test:$koin_version"
 // Koin for Java developers
 implementation "org.koin:koin-java:$koin_version"
->>>>>>> ef820a25
 ```
 
 #### Android
@@ -139,16 +68,7 @@
 
 #### AndroidX
 
-<<<<<<< HEAD
-Let's create a Repository to provide some data (`giveHello()`):
-
-```kotlin
-interface Repository {
-    fun giveHello(): String
-}
-=======
-```gradle
->>>>>>> ef820a25
+```gradle
 
 // AndroidX (based on koin-android)
 // Koin AndroidX Scope feature
@@ -200,20 +120,10 @@
 In a Kotlin app:
 
 ```kotlin
-<<<<<<< HEAD
-interface Repository {
-    fun giveHello(): String
-}
-
-class MyRepository() : Repository {
-    override fun giveHello() = "Hello Koin"
-}
-=======
 fun main(vararg args : String) { 
   // start Koin!
   startKoin(listOf(myModule))
 } 
->>>>>>> ef820a25
 ```
 
 In an Android app:
