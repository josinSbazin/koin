![logo](./img/insert_koin.png)

## What's KOIN?

<<<<<<< HEAD
KOIN is a simple (but powerful) dependency injection framework for Android & any Kotlin runtime. It uses [Kotlin](https://kotlinlang.org/) and its functional power to get things done!  No proxy/CGLib, no code generation, no introspection. Just functional Kotlin and DSL magic ;)
=======
Koin is a small library to lets you write dependency injection in a concise and pragmatic way. No proxy, no code generation, no introspection. Just DSL and functional Kotlin magic!
>>>>>>> 7abe3797

#### *Declare, Start & Inject*


## Website

All documentation, sample and references has been move to our website.

### Check the official website to get started: [insert-koin.io](https://insert-koin.io)


## Gradle

Check that you have the `jcenter` repository. Choose the needed depedency:

```gradle
// Add Jcenter to your repositories if needed
repositories {
<<<<<<< HEAD
        jcenter()    
}

// Koin for Kotlin apps
compile 'org.koin:koin-core:0.6.1'

// Koin for Android apps
compile 'org.koin:koin-android:0.6.1'

// Koin Testing tools
testCompile 'org.koin:koin-test:0.6.1'
```

### Setup your Application

To start KOIN and your modules, you just have to use the `startKoin()` function. In your Android *Application* class you start it like:

```Kotlin
class MainApplication : Application(){

    override fun onCreate() {
        super.onCreate()
        // Start Koin
        startKoin(this, /* your list of modules */)
    }
}
```

The `startKoin` function requires an `Application` instance, and a a list of modules to run. 

If your have a Kotlin app, just start Koin:

```Kotlin
fun main(vararg args : String){
    startKoin(/* your list of modules */)
}
```

## Declaring your dependencies

To declare your dependencies, you have to declare it in **modules**.

To create a module, make a class and **extends** your `AndroidModule`. Implements the `context()` function by using the `applicationContext` function builder like below:

```Kotlin
class WeatherModule : Module() {
    override fun context() = applicationContext {
        // WeatherActivity context
        context(name = "WeatherActivity") {
            // Provide a factory for presenter WeatherContract.Presenter
            provide { WeatherPresenter(get()) }
        }
        
        // Weather data repository
        provide { WeatherRepository(get()) }
        
        // Local Weather DataSource 
        provide { LocalDataSource(AndroidReader(applicationContext) } bind WeatherDatasource::class
    }
}

//for classes
class WeatherPresenter(val weatherRepository: WeatherRepository)
class WeatherRepository(val weatherDatasource: WeatherDatasource)
class LocalDataSource(val jsonReader: JsonReader) : WeatherDatasource
```
Your module then provides an *applicationContext* (description of your components), which will be made of provided components and subcontexts.

You can refer to the [KOIN DSL](https://github.com/Ekito/koin/wiki/Koin-DSL) for more details.

## Making dependency injection

Once your app is configured, you have 2 ways of handling injection in your application:

* In **Android components** (Activity, Fragment etc.): use the `by inject()` lazy operator
* In **any Kotlin component**: injection is made **by constructor**

```Kotlin
// In Android class, use the by inject() operator
class WeatherActivity() : AppCompatActivity() {

    // inject my Presenter 
    val presenter by inject<WeatherPresenter>()

    // you can use your injected dependencies anywhere
}
```

```Kotlin
// In pure Kotlin class, All is injected in constructor
class WeatherPresenter(val weatherRepository: WeatherRepository) {

    // you can use your dependencies here
}
```

For ViewModel or others classes, use the `KoinComponent` interface.

## Koin Components

`KoinComponent` is a Kotlin **interface** to help you **bring the Koin features on any class**. By adding this interface, you will be able to use following functions:

* Injection by `inject()` & `property()`
* Write any property with `setProperty()`
* release a context with `releaseContext()`
* release some properties with `releaseProperties()`

You need to start a Koin context (usally `startKoin()`), to be able to use any module and dependencies.

In Android, the following classes have already *KoinComponent* features: `Application`,`Context`, `Activity`, `Fragment`, `Service`



## Working with properties

Declare any property from any `KoinComponent` :

```Kotlin
// Set property key with its value
setProperty("key",value)
```

You can also use any property in your Koin module with `getProperty("key")` or inject in an Android class with `by property("key")`

You can also easily bind any Android property:


```Kotlin
// bind R.string.server_url to Koin WeatherModule.SERVER_URL
bindString(R.string.server_url, WeatherModule.SERVER_URL)
```

Android/Koin property binding is available for int/string/boolean. 


## Named dependencies

You can provide a name to a provided component:

```Kotlin
class WeatherModule : AndroidModule() {
    override fun context() = applicationContext {
           provide("MyPresenter") { WeatherPresenter() }
    }
}
```

To get a component with its name, in an Android class:
```Kotlin
class WeatherActivity : AppcompatActivity(){
    val presenter by inject<WeatherPresenter>("MyPresenter")
}
```

or in constructor:
```Kotlin
class WeatherModule : AndroidModule() {
    override fun context() = applicationContext {
           provide("MyPresenter") { WeatherPresenter() }
           // inject name dependency
           provide { WeatherView(get("MyPresenter")) }
    }
}
```


## Managing context life cycle

One of the biggest value of Koin, is the ability to drop any instances from a given context, to suits your components life cycle. At any moment, you can use the `releaseContext()` function to release all instances from a context.

You can use the `ContextAwareActivity` or `ContextAwareFragent` to automatically drop an associated context:

```Kotlin
// A module with a context
class WeatherModule : AndroidModule() {
    override fun context() = applicationContext {
        context(name = "WeatherActivity") {
            provide { WeatherPresenter(get(), get()) }
        }
    }
}

class WeatherActivity : ContextAwareActivity(), WeatherContract.View {
    
    // associated context name
    override val contextName = "WeatherActivity"
    
    override val presenter by inject<WeatherPresenter>()

    //will call releaseContext("WeatherActivity") on onPause() - drop WeatherPresenter instance
}
```

Up to you to adapt it to your project if need, you are not forced to use those ContextAware components. You can make like follow:

```kotlin

abstract class MyCustomActivity : AppCompatActivity() {

    abstract val contextName: String

    override fun onPause() {
        releaseContext(contextName)
        super.onPause()
    }
=======
	jcenter()    
>>>>>>> 7abe3797
}

// Koin for Kotlin
compile 'org.koin:koin-core:0.7.1'

// Koin for Android
compile 'org.koin:koin-android:0.7.1'

// Koin for Ktor
compile 'org.koin:koin-ktor:0.7.1'

// Koin Testing tools
testCompile 'org.koin:koin-test:0.7.1'
```


## Last Articles

* [When Koin met Ktor ...](https://medium.com/koin-developers/when-koin-met-ktor-c3b2395662bf)
* [Moving from Dagger to Koin - Simplify your Android development](https://medium.com/@giuliani.arnaud/moving-from-dagger-to-koin-simplify-your-android-development-e8c61d80cddb) - ([Kotlin Weekly issue 66](http://mailchi.mp/kotlinweekly/kotlin-weekly-66?e=e8a57c719f) & [Android Weekly issue 282](http://androidweekly.net/issues/issue-282))
* [Kotlin Weekly #64](http://mailchi.mp/kotlinweekly/kotlin-weekly-64?e=e8a57c719f)
* [Insert Koin for dependency injection](https://www.ekito.fr/people/insert-koin-for-dependency-injection/)
* [Better dependency injection for Android](https://proandroiddev.com/better-dependency-injection-for-android-567b93353ad)

## Contact & Support

### On [Kotlin Slack](https://kotlinlang.org/community/) on **#koin** channel

### On Twitter [@insertkoin_io](https://twitter.com/insertkoin_io)

<|MERGE_RESOLUTION|>--- conflicted
+++ resolved
@@ -2,11 +2,7 @@
 
 ## What's KOIN?
 
-<<<<<<< HEAD
-KOIN is a simple (but powerful) dependency injection framework for Android & any Kotlin runtime. It uses [Kotlin](https://kotlinlang.org/) and its functional power to get things done!  No proxy/CGLib, no code generation, no introspection. Just functional Kotlin and DSL magic ;)
-=======
 Koin is a small library to lets you write dependency injection in a concise and pragmatic way. No proxy, no code generation, no introspection. Just DSL and functional Kotlin magic!
->>>>>>> 7abe3797
 
 #### *Declare, Start & Inject*
 
@@ -25,215 +21,7 @@
 ```gradle
 // Add Jcenter to your repositories if needed
 repositories {
-<<<<<<< HEAD
-        jcenter()    
-}
-
-// Koin for Kotlin apps
-compile 'org.koin:koin-core:0.6.1'
-
-// Koin for Android apps
-compile 'org.koin:koin-android:0.6.1'
-
-// Koin Testing tools
-testCompile 'org.koin:koin-test:0.6.1'
-```
-
-### Setup your Application
-
-To start KOIN and your modules, you just have to use the `startKoin()` function. In your Android *Application* class you start it like:
-
-```Kotlin
-class MainApplication : Application(){
-
-    override fun onCreate() {
-        super.onCreate()
-        // Start Koin
-        startKoin(this, /* your list of modules */)
-    }
-}
-```
-
-The `startKoin` function requires an `Application` instance, and a a list of modules to run. 
-
-If your have a Kotlin app, just start Koin:
-
-```Kotlin
-fun main(vararg args : String){
-    startKoin(/* your list of modules */)
-}
-```
-
-## Declaring your dependencies
-
-To declare your dependencies, you have to declare it in **modules**.
-
-To create a module, make a class and **extends** your `AndroidModule`. Implements the `context()` function by using the `applicationContext` function builder like below:
-
-```Kotlin
-class WeatherModule : Module() {
-    override fun context() = applicationContext {
-        // WeatherActivity context
-        context(name = "WeatherActivity") {
-            // Provide a factory for presenter WeatherContract.Presenter
-            provide { WeatherPresenter(get()) }
-        }
-        
-        // Weather data repository
-        provide { WeatherRepository(get()) }
-        
-        // Local Weather DataSource 
-        provide { LocalDataSource(AndroidReader(applicationContext) } bind WeatherDatasource::class
-    }
-}
-
-//for classes
-class WeatherPresenter(val weatherRepository: WeatherRepository)
-class WeatherRepository(val weatherDatasource: WeatherDatasource)
-class LocalDataSource(val jsonReader: JsonReader) : WeatherDatasource
-```
-Your module then provides an *applicationContext* (description of your components), which will be made of provided components and subcontexts.
-
-You can refer to the [KOIN DSL](https://github.com/Ekito/koin/wiki/Koin-DSL) for more details.
-
-## Making dependency injection
-
-Once your app is configured, you have 2 ways of handling injection in your application:
-
-* In **Android components** (Activity, Fragment etc.): use the `by inject()` lazy operator
-* In **any Kotlin component**: injection is made **by constructor**
-
-```Kotlin
-// In Android class, use the by inject() operator
-class WeatherActivity() : AppCompatActivity() {
-
-    // inject my Presenter 
-    val presenter by inject<WeatherPresenter>()
-
-    // you can use your injected dependencies anywhere
-}
-```
-
-```Kotlin
-// In pure Kotlin class, All is injected in constructor
-class WeatherPresenter(val weatherRepository: WeatherRepository) {
-
-    // you can use your dependencies here
-}
-```
-
-For ViewModel or others classes, use the `KoinComponent` interface.
-
-## Koin Components
-
-`KoinComponent` is a Kotlin **interface** to help you **bring the Koin features on any class**. By adding this interface, you will be able to use following functions:
-
-* Injection by `inject()` & `property()`
-* Write any property with `setProperty()`
-* release a context with `releaseContext()`
-* release some properties with `releaseProperties()`
-
-You need to start a Koin context (usally `startKoin()`), to be able to use any module and dependencies.
-
-In Android, the following classes have already *KoinComponent* features: `Application`,`Context`, `Activity`, `Fragment`, `Service`
-
-
-
-## Working with properties
-
-Declare any property from any `KoinComponent` :
-
-```Kotlin
-// Set property key with its value
-setProperty("key",value)
-```
-
-You can also use any property in your Koin module with `getProperty("key")` or inject in an Android class with `by property("key")`
-
-You can also easily bind any Android property:
-
-
-```Kotlin
-// bind R.string.server_url to Koin WeatherModule.SERVER_URL
-bindString(R.string.server_url, WeatherModule.SERVER_URL)
-```
-
-Android/Koin property binding is available for int/string/boolean. 
-
-
-## Named dependencies
-
-You can provide a name to a provided component:
-
-```Kotlin
-class WeatherModule : AndroidModule() {
-    override fun context() = applicationContext {
-           provide("MyPresenter") { WeatherPresenter() }
-    }
-}
-```
-
-To get a component with its name, in an Android class:
-```Kotlin
-class WeatherActivity : AppcompatActivity(){
-    val presenter by inject<WeatherPresenter>("MyPresenter")
-}
-```
-
-or in constructor:
-```Kotlin
-class WeatherModule : AndroidModule() {
-    override fun context() = applicationContext {
-           provide("MyPresenter") { WeatherPresenter() }
-           // inject name dependency
-           provide { WeatherView(get("MyPresenter")) }
-    }
-}
-```
-
-
-## Managing context life cycle
-
-One of the biggest value of Koin, is the ability to drop any instances from a given context, to suits your components life cycle. At any moment, you can use the `releaseContext()` function to release all instances from a context.
-
-You can use the `ContextAwareActivity` or `ContextAwareFragent` to automatically drop an associated context:
-
-```Kotlin
-// A module with a context
-class WeatherModule : AndroidModule() {
-    override fun context() = applicationContext {
-        context(name = "WeatherActivity") {
-            provide { WeatherPresenter(get(), get()) }
-        }
-    }
-}
-
-class WeatherActivity : ContextAwareActivity(), WeatherContract.View {
-    
-    // associated context name
-    override val contextName = "WeatherActivity"
-    
-    override val presenter by inject<WeatherPresenter>()
-
-    //will call releaseContext("WeatherActivity") on onPause() - drop WeatherPresenter instance
-}
-```
-
-Up to you to adapt it to your project if need, you are not forced to use those ContextAware components. You can make like follow:
-
-```kotlin
-
-abstract class MyCustomActivity : AppCompatActivity() {
-
-    abstract val contextName: String
-
-    override fun onPause() {
-        releaseContext(contextName)
-        super.onPause()
-    }
-=======
 	jcenter()    
->>>>>>> 7abe3797
 }
 
 // Koin for Kotlin
